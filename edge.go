--- conflicted
+++ resolved
@@ -21,11 +21,7 @@
 }
 
 func (e *basicEdge) Hashcode() interface{} {
-<<<<<<< HEAD
-	return fmt.Sprintf("%p-%p", hashcode(e.S), hashcode(e.T))
-=======
 	return [...]interface{}{e.S, e.T}
->>>>>>> a7e85ada
 }
 
 func (e *basicEdge) Source() Vertex {
